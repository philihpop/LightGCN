--- conflicted
+++ resolved
@@ -23,7 +23,7 @@
 def BPR_train(dataset,recommend_model, loss_class, epoch, neg_k = 4,w=None):
     Recmodel = recommend_model
     Recmodel.train()
-    bpr : utils.BPR3Loss = loss_class
+    bpr : utils.BPRLoss = loss_class  
     allusers = list(range(dataset.n_users))        
     S, sam_time = utils.UniformSample_allpos_largeDataset(allusers, dataset, neg_k)
     print(f"BPR[sample time][{sam_time[0]:.1f}={sam_time[1]:.2f}+{sam_time[2]:.2f}]")
@@ -49,38 +49,7 @@
         if world.tensorboard:
             w.add_scalar(f'BPRLoss/BPR', cri, epoch*int(len(users)/world.config['bpr_batch_size']) + batch_i)
     aver_loss = aver_loss/total_batch
-<<<<<<< HEAD
-    return f"[BPR[{aver_loss:.3e}][{sam_time[0]:.1f}={sam_time[1]:.1f}+{sam_time[1]:.1f}]]"
-
-def BPR_train_original(dataset,recommend_model, loss_class, epoch, neg_k = 1,w=None):
-    Recmodel = recommend_model
-    Recmodel.train()
-    bpr: utils.BPR3Loss = loss_class
-    allusers = list(range(dataset.n_users))
-    S, sam_time = utils.UniformSample_original(allusers, dataset)
-    print(f"BPR[sample time][{sam_time[0]:.1f}={sam_time[1]:.2f}+{sam_time[2]:.2f}]")
-    users = torch.Tensor(S[:, 0]).long()
-    posItems = torch.Tensor(S[:, 1]).long()
-    negItems = torch.Tensor(S[:, 2]).long()
-    users, posItems, negItems = utils.shuffle(users, posItems, negItems)
-    total_batch = len(users) // world.config['bpr_batch_size'] + 1
-    aver_loss = 0.
-    for (batch_i,
-        (batch_users,
-         batch_pos,
-         batch_neg)) in tqdm(enumerate(utils.minibatch(users,
-                                                  posItems,
-                                                  negItems,
-                                                  batch_size=world.config['bpr_batch_size'])),total=total_batch):
-        cri = bpr.stageOne(batch_users, batch_pos, batch_neg)
-        aver_loss += cri
-        if world.tensorboard:
-            w.add_scalar(f'BPRLoss/BPR', cri, epoch*int(len(users)/world.config['bpr_batch_size']) + batch_i)
-    aver_loss = aver_loss/total_batch
-    return f"[BPR[{aver_loss:.3e}][{sam_time[0]:.1f}={sam_time[1]:.1f}+{sam_time[1]:.1f}]]"
-=======
     return f"[BPR[aver loss{aver_loss:.3e}]"
->>>>>>> 6a8646b0
     
     
 def test_one_batch(X):
